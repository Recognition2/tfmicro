//! Build

#[macro_use]
extern crate error_chain;
error_chain! {
    foreign_links {
        Io(::std::io::Error);
        EnvVar(::std::env::VarError);
        StringFromUtf8(::std::string::FromUtf8Error);
    }
}

use glob::glob;

use std::env;
use std::path::{Path, PathBuf};
use std::process::Command;
use std::time::Instant;

fn manifest_dir() -> PathBuf {
    PathBuf::from(env::var("CARGO_MANIFEST_DIR").unwrap())
}

fn submodules() -> PathBuf {
    manifest_dir().join("submodules")
}

fn flatbuffers_include_dir() -> PathBuf {
    submodules().join("tensorflow/tensorflow/lite/micro/tools/make/downloads/flatbuffers/include")
}

fn is_cross_compiling() -> Result<bool> {
    Ok(env::var("TARGET")? != env::var("HOST")?)
}

fn get_command_result(command: &mut Command) -> Result<String> {
    command
        .output()
        .chain_err(|| "Couldn't find target GCC executable.")
        .and_then(|output| {
            if output.status.success() {
                Ok(String::from_utf8(output.stdout)?)
            } else {
                panic!("Couldn't read output from GCC.")
            }
        })
}

/// Move tensorflow source to $OUT_DIR
fn prepare_tensorflow_source() -> PathBuf {
    println!("Moving tensorflow micro source");
    let start = Instant::now();
    let out_dir = PathBuf::from(env::var("OUT_DIR").unwrap());
    let tf_src_dir = out_dir.join("tensorflow/tensorflow");
    let submodules = submodules();

    let copy_dir = fs_extra::dir::CopyOptions {
        overwrite: true,
        skip_exist: false,
        buffer_size: 65536,
        copy_inside: false,
        depth: 0,
    };

    if !tf_src_dir.exists() {
        // Copy directory
        println!("Copying TF from {:?}", submodules.join("tensorflow"));
        println!("Copying TF to {:?}", out_dir);
        fs_extra::dir::copy(submodules.join("tensorflow"), &out_dir, &copy_dir)
            .expect("Unable to copy tensorflow");
    }

    println!("Moving source took {:?}", start.elapsed());

    tf_src_dir
}

/// Return a Vec of all *.cc files in `path`, excluding those that have a
/// name containing 'test.cc'
fn get_files_glob(path: PathBuf) -> Vec<String> {
    let mut paths: Vec<String> = vec![];

    for entry in glob(&path.to_string_lossy()).unwrap() {
        let p: PathBuf = entry.unwrap();
        paths.push(p.to_string_lossy().to_string());
    }

    paths
        .into_iter()
        .filter(|p| !p.contains("test.cc"))
        .filter(|p| !p.contains("debug_log.cc"))
        .filter(|p| !p.contains("frontend_memmap"))
        .filter(|p| !p.contains("frontend_main"))
        .collect()
}

trait CompilationBuilder {
    fn flag(&mut self, s: &str) -> &mut Self;
    fn define(&mut self, var: &str, val: Option<&str>) -> &mut Self;

    /// Build flags for tensorflow micro sources
    fn tensorflow_build_setup(&mut self) -> &mut Self {
        let target = env::var("TARGET").unwrap_or("".to_string());

        let build = self
            .flag("-fno-rtti") // No Runtime type information
            .flag("-fmessage-length=0")
            .flag("-fno-exceptions")
            .flag("-fno-unwind-tables")
            .flag("-fno-builtin")
            .flag("-ffunction-sections")
            .flag("-fdata-sections")
            .flag("-funsigned-char")
            .flag("-MMD")
            .flag("-std=c++11")
            .flag("-fno-delete-null-pointer-checks")
            .flag("-fomit-frame-pointer")
            .flag("-fpermissive")
            .flag("-fno-use-cxa-atexit")
            // use a full word for enums, this should match clang's behaviour
            .flag("-fno-short-enums")
            .define("TF_LITE_STATIC_MEMORY", None)
            .define("TF_LITE_MCU_DEBUG_LOG", None)
            .define("GEMMLOWP_ALLOW_SLOW_SCALAR_FALLBACK", None);

        // warnings on by default
        let build = if cfg!(feature = "no-c-warnings") {
            build.flag("-w")
        } else {
            build
                .flag("-Wvla")
                .flag("-Wall")
                .flag("-Wextra")
                .flag("-Wno-unused-parameter")
                .flag("-Wno-missing-field-initializers")
                .flag("-Wno-write-strings")
                .flag("-Wno-sign-compare")
                .flag("-Wunused-function")
        };

        if target.starts_with("thumb") {
            // unaligned accesses are usually a poor idea on ARM cortex-m
            build.flag("-mno-unaligned-access")
        } else {
            build
        }
    }
}
impl CompilationBuilder for cpp_build::Config {
    fn flag(&mut self, s: &str) -> &mut Self {
        self.flag(s)
    }
    fn define(&mut self, var: &str, val: Option<&str>) -> &mut Self {
        self.define(var, val)
    }
}
impl CompilationBuilder for cc::Build {
    fn flag(&mut self, s: &str) -> &mut Self {
        self.flag(s)
    }
    fn define(&mut self, var: &str, val: Option<&str>) -> &mut Self {
        self.define(var, val)
    }
}

fn cc_tensorflow_library() {
    let tflite = prepare_tensorflow_source();
    let out_dir = env::var("OUT_DIR").unwrap();
    let tf_lib_name =
        Path::new(&out_dir).join(format!("libtensorflow-microlite.a"));

    if is_cross_compiling().unwrap() {
        // Find include directory used by the crosscompiler for libm
        let mut gcc = cc::Build::new().get_compiler().to_command();
        let libm_location = PathBuf::from(
            get_command_result(gcc.arg("--print-file-name=libm.a"))
                .expect("Error querying gcc for libm location"),
        );
        let libm_path = libm_location.parent().unwrap();

        // Pass this to the linker
        println!(
            "cargo:rustc-link-search=native={}",
            libm_path.to_string_lossy()
        );
        println!("cargo:rustc-link-lib=static=m");
    }

    if !tf_lib_name.exists() || cfg!(feature = "build") {
        println!("Building tensorflow micro");
<<<<<<< HEAD
        let target = env::var("TARGET").unwrap_or("".to_string());
=======
        let tfmicro_mdir = tflite.join("lite/micro/tools/make/");
>>>>>>> 9ecb9515
        let start = Instant::now();

        let mut builder = cc::Build::new();
        let builder_ref = builder
            .cpp(true)
            .tensorflow_build_setup()
            .cpp_link_stdlib(None)
            //
            .include(tflite.parent().unwrap())
<<<<<<< HEAD
            .include(tflite.join("lite/micro/tools/make/downloads"))
            .include(tflite.join("lite/micro/tools/make/downloads/gemmlowp"))
            .include(
                tflite.join(
                    "lite/micro/tools/make/downloads/flatbuffers/include",
                ),
            )
            .include(tflite.join("lite/micro/tools/make/downloads/ruy"))
            .files(get_files_glob(tflite.join("lite/micro/*.cc")))
            .files(get_files_glob(tflite.join("lite/micro/kernels/*.cc")))
            .files(get_files_glob(
=======
            .include(tfmicro_mdir.join("downloads"))
            .include(tfmicro_mdir.join("downloads/gemmlowp"))
            .include(tfmicro_mdir.join("downloads/flatbuffers/include"))
            .include(tfmicro_mdir.join("downloads/ruy"))
            //
            .files(get_cc_files_glob(tflite.join("lite/micro/*.cc")))
            .files(get_cc_files_glob(tflite.join("lite/micro/kernels/*.cc")))
            .files(get_cc_files_glob(
>>>>>>> 9ecb9515
                tflite.join("lite/micro/memory_planner/*.cc"),
            ))
            .files(get_cc_files_glob(
                tflite.join("lite/experimental/microfrontend/lib/*.c"),
            ))
            .file(tflite.join("lite/c/common.c"))
            .file(tflite.join("lite/core/api/error_reporter.cc"))
            .file(tflite.join("lite/core/api/flatbuffer_conversions.cc"))
            .file(tflite.join("lite/core/api/op_resolver.cc"))
            .file(tflite.join("lite/core/api/tensor_utils.cc"))
            .file(tflite.join("lite/kernels/internal/quantization_util.cc"))
            .file(tflite.join("lite/kernels/kernel_util.cc"))
            .file(tflite.join("lite/micro/testing/test_utils.cc"));

<<<<<<< HEAD
        // CMSIS-NN for ARM Cortex-M targets
        if target.starts_with("thumb")
            && target.contains("m-none-")
            && cfg!(feature = "cmsis-nn")
        {
            println!("Build includes CMSIS-NN.");
            let cmsis = tflite.join("lite/micro/tools/make/downloads/cmsis");

            builder_ref
                .files(get_files_glob(cmsis.join("CMSIS/NN/Source/*.c")))
                .include(cmsis.join("CMSIS/NN/Include"))
                .include(cmsis.join("CMSIS/DSP/Include"))
                .include(cmsis.join("CMSIS/Core/Include"));
        }
=======
        // micro frontend
        builder_ref
            .include(tfmicro_mdir.join("downloads/kissfft"))
            .include(tfmicro_mdir.join("downloads/kissfft/tools"))
            .include(tflite.join("lite/experimental/microfrontend/lib"))
            .files(get_cc_files_glob(
                tflite.join("lite/experimental/microfrontend/lib/*.cc"),
            ))
            .file(tfmicro_mdir.join("downloads/kissfft/kiss_fft.c"))
            .file(tfmicro_mdir.join("downloads/kissfft/tools/kiss_fftr.c"));
>>>>>>> 9ecb9515

        // Compile
        builder_ref.compile("tensorflow-microlite");

        println!(
            "Building tensorflow micro from source took {:?}",
            start.elapsed()
        );
    } else {
        println!("Didn't rebuild tensorflow micro, using {:?}", tf_lib_name);

        println!("cargo:rustc-link-lib=static=tensorflow-microlite");
        println!("cargo:rustc-link-search=native={}", out_dir);
    }
}

/// Configure bindgen for cross-compiling
fn bindgen_cross_builder() -> Result<bindgen::Builder> {
    let builder = bindgen::Builder::default().clang_arg("--verbose");

    if is_cross_compiling()? {
        // Setup target triple
        let target = env::var("TARGET")?;
        let builder = builder.clang_arg(format!("--target={}", target));
        println!("Setting bindgen to cross compile to {}", target);

        // Find the sysroot used by the crosscompiler, and pass this to clang
        let mut gcc = cc::Build::new().get_compiler().to_command();
        let path = get_command_result(gcc.arg("--print-sysroot"))?;
        let builder = builder.clang_arg(format!("--sysroot={}", path.trim()));

        // Add a path to the system headers for the target
        // compiler. Possibly we end up using a gcc header with clang
        // frontend, which is sketchy.
        let search_paths = cc::Build::new()
            .cpp(true)
            .get_compiler()
            .to_command()
            .arg("-E")
            .arg("-Wp,-v")
            .arg("-xc++")
            .arg(".")
            .output()
            .chain_err(|| "Couldn't find target GCC executable.")
            .and_then(|output| {
                // We have to scrape the gcc console output to find where
                // the c++ headers are. If we only needed the c headers we
                // could use `--print-file-name=include` but that's not
                // possible.
                let gcc_out = String::from_utf8(output.stderr)?;

                // Scrape the search paths
                let search_start = gcc_out.find("search starts here").unwrap();
                let search_paths: Vec<PathBuf> = gcc_out[search_start..]
                    .split('\n')
                    .map(|p| PathBuf::from(p.trim()))
                    .filter(|path| path.exists())
                    .collect();

                Ok(search_paths)
            })?;

        // Add scraped paths to builder
        let mut builder = builder.detect_include_paths(false);
        for path in search_paths {
            builder =
                builder.clang_arg(format!("-I{}", path.to_string_lossy()));
        }
        Ok(builder)
    } else {
        Ok(builder)
    }
}

/// This generates "tflite_types.rs" containing structs and enums which are
/// inter-operable with rust
fn bindgen_tflite_types() {
    use bindgen::*;

    let submodules = submodules();
    let submodules_str = submodules.to_string_lossy();
    let out_dir = env::var("OUT_DIR").unwrap();
    let tflite_types_name = Path::new(&out_dir).join("tflite_types.rs");

    if !tflite_types_name.exists() || cfg!(feature = "build") {
        println!("Running bindgen");
        let start = Instant::now();

        let bindings = bindgen_cross_builder()
            .expect("Error setting up bindgen for cross compiling")
            .whitelist_recursively(true)
            .prepend_enum_name(false)
            .impl_debug(true)
            .with_codegen_config(CodegenConfig::TYPES)
            .layout_tests(false)
            .enable_cxx_namespaces()
            .derive_default(true)
            .size_t_is_usize(true)
            .use_core()
            .ctypes_prefix("cty")
            // Types
            .whitelist_type("tflite::MicroErrorReporter")
            .opaque_type("tflite::MicroErrorReporter")
            .whitelist_type("tflite::Model")
            .opaque_type("tflite::Model")
            .whitelist_type("tflite::MicroInterpreter")
            .opaque_type("tflite::MicroInterpreter")
            .whitelist_type("tflite::MicroMutableOpResolver")
            .opaque_type("tflite::MicroMutableOpResolver")
            .whitelist_type("TfLiteTensor")
            .whitelist_type("FrontendState")
            .whitelist_type("FrontendConfig")
            .whitelist_type("FrontendOutput")
            // Types - blacklist
            .blacklist_type("std")
            .blacklist_type("tflite::Interpreter_TfLiteDelegatePtr")
            .blacklist_type("tflite::Interpreter_State")
            .default_enum_style(EnumVariation::Rust {
                non_exhaustive: false,
            })
            .derive_partialeq(true)
            .derive_eq(true)
            .header("csrc/tflite_wrapper.hpp")
            .clang_arg(format!("-I{}/tensorflow", submodules_str))
            .clang_arg(format!(
                // -> flatbuffers/flatbuffers.h
                "-I{}",
                flatbuffers_include_dir().to_string_lossy()
            ))
            .clang_arg("-DGEMMLOWP_ALLOW_SLOW_SCALAR_FALLBACK")
            .clang_arg("-xc++")
            .clang_arg("-std=c++11");

        let bindings =
            bindings.generate().expect("Unable to generate bindings");

        // Write the bindings to $OUT_DIR/tflite_types.rs
        let out_path = PathBuf::from(out_dir).join("tflite_types.rs");
        bindings
            .write_to_file(out_path)
            .expect("Couldn't write bindings!");

        println!("Running bindgen took {:?}", start.elapsed());
    } else {
        println!("Didn't regenerate bindings");
    }
}

fn build_inline_cpp() {
    let submodules = submodules();

    println!("Building inline cpp");
    let start = Instant::now();

    cpp_build::Config::new()
        .include(submodules.join("tensorflow"))
        .include(flatbuffers_include_dir())
        .tensorflow_build_setup()
        .cpp_link_stdlib(None)
        //.flag("-std=c++14")
        .build("src/lib.rs");

    println!("Building inline cpp took {:?}", start.elapsed());
}

fn main() {
    bindgen_tflite_types();
    build_inline_cpp();
    cc_tensorflow_library();
}<|MERGE_RESOLUTION|>--- conflicted
+++ resolved
@@ -188,11 +188,8 @@
 
     if !tf_lib_name.exists() || cfg!(feature = "build") {
         println!("Building tensorflow micro");
-<<<<<<< HEAD
         let target = env::var("TARGET").unwrap_or("".to_string());
-=======
         let tfmicro_mdir = tflite.join("lite/micro/tools/make/");
->>>>>>> 9ecb9515
         let start = Instant::now();
 
         let mut builder = cc::Build::new();
@@ -202,19 +199,6 @@
             .cpp_link_stdlib(None)
             //
             .include(tflite.parent().unwrap())
-<<<<<<< HEAD
-            .include(tflite.join("lite/micro/tools/make/downloads"))
-            .include(tflite.join("lite/micro/tools/make/downloads/gemmlowp"))
-            .include(
-                tflite.join(
-                    "lite/micro/tools/make/downloads/flatbuffers/include",
-                ),
-            )
-            .include(tflite.join("lite/micro/tools/make/downloads/ruy"))
-            .files(get_files_glob(tflite.join("lite/micro/*.cc")))
-            .files(get_files_glob(tflite.join("lite/micro/kernels/*.cc")))
-            .files(get_files_glob(
-=======
             .include(tfmicro_mdir.join("downloads"))
             .include(tfmicro_mdir.join("downloads/gemmlowp"))
             .include(tfmicro_mdir.join("downloads/flatbuffers/include"))
@@ -223,7 +207,7 @@
             .files(get_cc_files_glob(tflite.join("lite/micro/*.cc")))
             .files(get_cc_files_glob(tflite.join("lite/micro/kernels/*.cc")))
             .files(get_cc_files_glob(
->>>>>>> 9ecb9515
+
                 tflite.join("lite/micro/memory_planner/*.cc"),
             ))
             .files(get_cc_files_glob(
@@ -238,7 +222,6 @@
             .file(tflite.join("lite/kernels/kernel_util.cc"))
             .file(tflite.join("lite/micro/testing/test_utils.cc"));
 
-<<<<<<< HEAD
         // CMSIS-NN for ARM Cortex-M targets
         if target.starts_with("thumb")
             && target.contains("m-none-")
@@ -253,7 +236,7 @@
                 .include(cmsis.join("CMSIS/DSP/Include"))
                 .include(cmsis.join("CMSIS/Core/Include"));
         }
-=======
+
         // micro frontend
         builder_ref
             .include(tfmicro_mdir.join("downloads/kissfft"))
@@ -264,7 +247,6 @@
             ))
             .file(tfmicro_mdir.join("downloads/kissfft/kiss_fft.c"))
             .file(tfmicro_mdir.join("downloads/kissfft/tools/kiss_fftr.c"));
->>>>>>> 9ecb9515
 
         // Compile
         builder_ref.compile("tensorflow-microlite");
